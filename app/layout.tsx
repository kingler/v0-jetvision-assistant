import type React from "react"
import type { Metadata } from "next"
import { Analytics } from "@vercel/analytics/next"
import { Suspense } from "react"
<<<<<<< HEAD
import { ClerkProvider } from "@clerk/nextjs"
=======
import { ClerkProvider } from '@clerk/nextjs'
>>>>>>> fad886e6
import "./globals.css"

export const metadata: Metadata = {
  title: "JetVision Agent",
  description: "AI-powered private jet booking assistant",
  generator: "v0.app",
}

export default async function RootLayout({
  children,
}: Readonly<{
  children: React.ReactNode
}>) {
  return (
<<<<<<< HEAD
    // @ts-expect-error - ClerkProvider is an async Server Component (returns Promise<JSX.Element>)
    // This is a known TypeScript limitation with async components in JSX
    // The component works correctly at runtime
    <ClerkProvider>
=======
    <ClerkProvider
      signInUrl="/sign-in"
      signUpUrl="/sign-up"
      afterSignInUrl="/"
      afterSignUpUrl="/"
      signInFallbackRedirectUrl="/"
      signUpFallbackRedirectUrl="/"
    >
>>>>>>> fad886e6
      <html lang="en">
        <body className="font-sans">
          <Suspense fallback={null}>{children}</Suspense>
          <Analytics />
        </body>
      </html>
    </ClerkProvider>
  )
}<|MERGE_RESOLUTION|>--- conflicted
+++ resolved
@@ -2,11 +2,7 @@
 import type { Metadata } from "next"
 import { Analytics } from "@vercel/analytics/next"
 import { Suspense } from "react"
-<<<<<<< HEAD
-import { ClerkProvider } from "@clerk/nextjs"
-=======
 import { ClerkProvider } from '@clerk/nextjs'
->>>>>>> fad886e6
 import "./globals.css"
 
 export const metadata: Metadata = {
@@ -15,18 +11,12 @@
   generator: "v0.app",
 }
 
-export default async function RootLayout({
+export default function RootLayout({
   children,
 }: Readonly<{
   children: React.ReactNode
 }>) {
   return (
-<<<<<<< HEAD
-    // @ts-expect-error - ClerkProvider is an async Server Component (returns Promise<JSX.Element>)
-    // This is a known TypeScript limitation with async components in JSX
-    // The component works correctly at runtime
-    <ClerkProvider>
-=======
     <ClerkProvider
       signInUrl="/sign-in"
       signUpUrl="/sign-up"
@@ -35,7 +25,6 @@
       signInFallbackRedirectUrl="/"
       signUpFallbackRedirectUrl="/"
     >
->>>>>>> fad886e6
       <html lang="en">
         <body className="font-sans">
           <Suspense fallback={null}>{children}</Suspense>
