# See https://help.github.com/articles/ignoring-files/ for more about ignoring files.

# dependencies
/node_modules

# next.js
/.next/
/out/

# production
/build

# debug
npm-debug.log*
yarn-debug.log*
yarn-error.log*
.pnpm-debug.log*

# env files
.env*
!.env.local.example

# vercel
.vercel

# typescript
*.tsbuildinfo
next-env.d.ts

# testing
coverage/
*.lcov
test-results/
playwright-report/
<<<<<<< HEAD
=======
.playwright-mcp/

# backup files
*.bak
*.backup
*~
>>>>>>> cbb3bf8c

# MCP servers - ignore generated files
**/node_modules/
**/pnpm-lock.yaml
**/coverage/

# IDE
.cursor/
<<<<<<< HEAD
.obsidian/workspace.json
=======
.obsidian/workspace.json
.DS_Store
.auth/
screenshots/
build-output.log
>>>>>>> cbb3bf8c
<|MERGE_RESOLUTION|>--- conflicted
+++ resolved
@@ -32,15 +32,12 @@
 *.lcov
 test-results/
 playwright-report/
-<<<<<<< HEAD
-=======
 .playwright-mcp/
 
 # backup files
 *.bak
 *.backup
 *~
->>>>>>> cbb3bf8c
 
 # MCP servers - ignore generated files
 **/node_modules/
@@ -49,12 +46,8 @@
 
 # IDE
 .cursor/
-<<<<<<< HEAD
-.obsidian/workspace.json
-=======
 .obsidian/workspace.json
 .DS_Store
 .auth/
 screenshots/
-build-output.log
->>>>>>> cbb3bf8c
+build-output.log