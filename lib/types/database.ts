/**
 * Database Type Definitions
 * Re-export from Supabase generated types
 */

<<<<<<< HEAD
// ============================================================================
// ENUMS
// ============================================================================

export type RequestStatus =
  | 'draft'
  | 'pending'
  | 'analyzing'
  | 'fetching_client_data'
  | 'trip_created'           // Avinode trip created, deep link available
  | 'awaiting_user_action'   // User must open Avinode to search
  | 'avinode_session_active' // User browsing Avinode marketplace
  | 'monitoring_for_quotes'  // Waiting for Avinode webhooks
  | 'searching_flights'
  | 'awaiting_quotes'
  | 'analyzing_proposals'
  | 'generating_email'
  | 'sending_proposal'
  | 'completed'
  | 'failed'
  | 'cancelled';

export type QuoteStatus =
  | 'pending'
  | 'received'
  | 'analyzed'
  | 'accepted'
  | 'rejected'
  | 'expired';

export type UserRole =
  | 'iso_agent'
  | 'admin'
  | 'operator';

export type MarginType =
  | 'percentage'
  | 'fixed';

export type ExecutionStatus =
  | 'pending'
  | 'running'
  | 'completed'
  | 'failed'
  | 'timeout';

export type AgentType =
  | 'orchestrator'
  | 'client_data'
  | 'flight_search'
  | 'proposal_analysis'
  | 'communication'
  | 'error_monitor';

// New enums for 3-party chat system
export type ConversationType =
  | 'rfp_negotiation'
  | 'quote_discussion'
  | 'general_inquiry'
  | 'booking_confirmation'
  | 'support';

export type ConversationStatus =
  | 'active'
  | 'awaiting_response'
  | 'resolved'
  | 'archived';

export type ParticipantRole =
  | 'iso_agent'
  | 'ai_assistant'
  | 'operator'
  | 'admin'
  | 'observer';

export type MessageSenderType =
  | 'iso_agent'
  | 'ai_assistant'
  | 'operator'
  | 'system';

export type MessageContentType =
  | 'text'
  | 'quote_shared'
  | 'quote_updated'
  | 'quote_accepted'
  | 'quote_rejected'
  | 'quote_expired'
  | 'rfp_created'
  | 'rfp_updated'
  | 'proposal_shared'
  | 'document_attached'
  | 'booking_confirmed'
  | 'payment_requested'
  | 'system_notification'
  | 'workflow_update'
  | 'typing_indicator';

export type MessageStatus =
  | 'sending'
  | 'sent'
  | 'delivered'
  | 'read'
  | 'failed';

export type AvinodeEventType =
  | 'rfq_received'
  | 'rfq_updated'
  | 'rfq_cancelled'
  | 'quote_received'
  | 'quote_updated'
  | 'quote_accepted'
  | 'quote_rejected'
  | 'quote_expired'
  | 'message_received'
  | 'booking_confirmed'
  | 'booking_cancelled'
  | 'booking_updated'
  | 'trip_created'
  | 'trip_updated'
  | 'trip_cancelled';

export type WebhookProcessingStatus =
  | 'pending'
  | 'processing'
  | 'completed'
  | 'failed'
  | 'skipped'
  | 'dead_letter';

export type OnlineStatus =
  | 'online'
  | 'away'
  | 'busy'
  | 'offline';

// ============================================================================
// TABLE TYPES
// ============================================================================

export interface NotificationPreferences {
  email_new_quote: boolean;
  email_message: boolean;
  push_new_quote: boolean;
  push_message: boolean;
  desktop_notifications: boolean;
}

export interface IsoAgent {
  id: string;
  clerk_user_id: string;
  email: string;
  full_name: string;
  role: UserRole;
  margin_type: MarginType | null;
  margin_value: number | null;
  is_active: boolean;
  metadata: Record<string, any>;
  // New fields for 3-party chat
  notification_preferences: NotificationPreferences;
  last_seen_at: string | null;
  online_status: OnlineStatus;
  created_at: string;
  updated_at: string;
}

export interface ClientProfile {
  id: string;
  iso_agent_id: string;
  company_name: string;
  contact_name: string;
  email: string;
  phone: string | null;
  preferences: Record<string, any>;
  notes: string | null;
  is_active: boolean;
  created_at: string;
  updated_at: string;
}

export interface Request {
  id: string;
  iso_agent_id: string;
  client_profile_id: string | null;
  departure_airport: string;
  arrival_airport: string;
  departure_date: string;
  return_date: string | null;
  passengers: number;
  aircraft_type: string | null;
  budget: number | null;
  special_requirements: string | null;
  status: RequestStatus;
  metadata: Record<string, any>;
  // New Avinode integration fields
  avinode_rfp_id: string | null;
  avinode_trip_id: string | null;
  avinode_deep_link: string | null;
  primary_conversation_id: string | null;
  operators_contacted: number;
  quotes_expected: number;
  quotes_received: number;
  avinode_session_started_at: string | null;
  avinode_session_ended_at: string | null;
  created_at: string;
  updated_at: string;
}

export interface Quote {
  id: string;
  request_id: string;
  operator_id: string;
  operator_name: string;
  base_price: number;
  fuel_surcharge: number;
  taxes: number;
  fees: number;
  total_price: number;
  aircraft_type: string;
  aircraft_tail_number: string | null;
  aircraft_details: Record<string, any>;
  availability_confirmed: boolean;
  valid_until: string | null;
  score: number | null;
  ranking: number | null;
  analysis_notes: string | null;
  status: QuoteStatus;
  metadata: Record<string, any>;
  // New Avinode/chat integration fields
  operator_profile_id: string | null;
  avinode_quote_id: string | null;
  conversation_id: string | null;
  operator_message: string | null;
  received_at: string | null;
  responded_at: string | null;
  expired_at: string | null;
  price_locked_until: string | null;
  created_at: string;
  updated_at: string;
}

export interface WorkflowState {
  id: string;
  request_id: string;
  current_state: RequestStatus;
  previous_state: RequestStatus | null;
  agent_id: string | null;
  metadata: Record<string, any>;
  error_message: string | null;
  retry_count: number;
  state_entered_at: string;
  state_duration_ms: number | null;
  created_at: string;
}

export interface AgentExecution {
  id: string;
  request_id: string | null;
  agent_type: AgentType;
  agent_id: string;
  input_data: Record<string, any> | null;
  output_data: Record<string, any> | null;
  execution_time_ms: number | null;
  status: ExecutionStatus;
  error_message: string | null;
  error_stack: string | null;
  retry_count: number;
  metadata: Record<string, any>;
  started_at: string;
  completed_at: string | null;
  created_at: string;
}

export interface User {
  id: string;
  clerk_user_id: string;
  email: string;
  full_name: string | null;
  role: UserRole;
  metadata: Record<string, any>;
  is_active: boolean;
  created_at: string;
  updated_at: string;
}

export interface EmailHistory {
  id: string;
  iso_agent_id: string;
  request_id: string;
  client_id: string;
  to_email: string;
  cc: string[] | null;
  bcc: string[] | null;
  subject: string;
  body: string;
  template_id: string | null;
  attachments: Record<string, any>[] | null;
  status: string;
  sent_at: string;
  created_at: string;
  updated_at: string;
}
=======
// Re-export all types from generated supabase types
export type {
  Database,
  Json,
  Tables,
  TablesInsert,
  TablesUpdate,
  Enums,
} from './supabase';
>>>>>>> 21a0d52f

// Export Constants for runtime enum values
export { Constants } from './supabase';

// ============================================================================
<<<<<<< HEAD
// NEW TABLES FOR 3-PARTY CHAT SYSTEM
// ============================================================================

export interface OperatorProfile {
  id: string;
  // Avinode identifiers
  avinode_operator_id: string;
  avinode_company_id: string | null;
  // Profile info
  company_name: string;
  contact_name: string | null;
  contact_email: string | null;
  contact_phone: string | null;
  // Business details
  aoc_number: string | null;           // Air Operator Certificate
  country_code: string | null;
  region: string | null;
  operator_rating: number | null;      // 0-5 scale from Avinode
  fleet_size: number | null;
  // Capabilities
  aircraft_types: string[];            // Array of aircraft types operated
  certifications: string[];            // ARGUS, Wyvern, IS-BAO, etc.
  // Communication preferences
  preferred_contact_method: 'avinode' | 'email' | 'both';
  notification_preferences: Record<string, any>;
  // Status
  is_active: boolean;
  is_preferred_partner: boolean;
  // Metadata
  metadata: Record<string, any>;
  last_synced_at: string | null;
  created_at: string;
  updated_at: string;
}

export interface Conversation {
  id: string;
  request_id: string | null;
  quote_id: string | null;
  type: ConversationType;
  status: ConversationStatus;
  subject: string | null;
  avinode_thread_id: string | null;
  last_message_at: string | null;
  last_message_by: string | null;
  message_count: number;
  unread_count_iso: number;
  unread_count_operator: number;
  priority: 'low' | 'normal' | 'high' | 'urgent';
  is_pinned: boolean;
  metadata: Record<string, any>;
  created_at: string;
  updated_at: string;
  archived_at: string | null;
}

export interface ConversationParticipant {
  id: string;
  conversation_id: string;
  iso_agent_id: string | null;
  operator_profile_id: string | null;
  role: ParticipantRole;
  is_active: boolean;
  can_reply: boolean;
  can_invite: boolean;
  last_read_at: string | null;
  last_read_message_id: string | null;
  unread_count: number;
  notification_enabled: boolean;
  is_typing: boolean;
  typing_started_at: string | null;
  joined_at: string;
  left_at: string | null;
  metadata: Record<string, any>;
  created_at: string;
  updated_at: string;
}

export interface ReadReceipt {
  user_id: string;
  user_type: MessageSenderType;
  read_at: string;
}

export interface MessageAttachment {
  id: string;
  name: string;
  type: string;
  size: number;
  url: string;
}

export interface Message {
  id: string;
  conversation_id: string;
  sender_type: MessageSenderType;
  sender_iso_agent_id: string | null;
  sender_operator_id: string | null;
  sender_name: string | null;
  content_type: MessageContentType;
  content: string | null;
  rich_content: Record<string, any> | null;
  attachments: MessageAttachment[];
  parent_message_id: string | null;
  thread_root_id: string | null;
  reply_count: number;
  status: MessageStatus;
  avinode_message_id: string | null;
  chatkit_message_id: string | null;
  read_by: ReadReceipt[];
  reactions: Record<string, Array<{ user_id: string; created_at: string }>>;
  is_edited: boolean;
  edited_at: string | null;
  original_content: string | null;
  metadata: Record<string, any>;
  created_at: string;
  updated_at: string;
  deleted_at: string | null;
}

export interface AvinodeWebhookEvent {
  id: string;
  event_type: AvinodeEventType;
  avinode_event_id: string;
  avinode_timestamp: string | null;
  request_id: string | null;
  quote_id: string | null;
  conversation_id: string | null;
  operator_profile_id: string | null;
  message_id: string | null;
  avinode_rfp_id: string | null;
  avinode_quote_id: string | null;
  avinode_trip_id: string | null;
  avinode_thread_id: string | null;
  raw_payload: Record<string, any>;
  parsed_data: Record<string, any> | null;
  processing_status: WebhookProcessingStatus;
  processed_at: string | null;
  processing_duration_ms: number | null;
  error_message: string | null;
  error_stack: string | null;
  retry_count: number;
  next_retry_at: string | null;
  max_retries: number;
  signature_verified: boolean;
  webhook_secret_version: string | null;
  source_ip: string | null;
  user_agent: string | null;
  headers: Record<string, any>;
  received_at: string;
  created_at: string;
}

// ============================================================================
// DATABASE SCHEMA TYPE
// ============================================================================

export interface Database {
  public: {
    Tables: {
      iso_agents: {
        Row: IsoAgent;
        Insert: Omit<IsoAgent, 'id' | 'created_at' | 'updated_at'> & {
          id?: string;
          created_at?: string;
          updated_at?: string;
        };
        Update: Partial<Omit<IsoAgent, 'id' | 'created_at' | 'updated_at'>>;
      };
      client_profiles: {
        Row: ClientProfile;
        Insert: Omit<ClientProfile, 'id' | 'created_at' | 'updated_at'> & {
          id?: string;
          created_at?: string;
          updated_at?: string;
        };
        Update: Partial<Omit<ClientProfile, 'id' | 'created_at' | 'updated_at'>>;
      };
      requests: {
        Row: Request;
        Insert: Omit<Request, 'id' | 'created_at' | 'updated_at'> & {
          id?: string;
          created_at?: string;
          updated_at?: string;
        };
        Update: Partial<Omit<Request, 'id' | 'created_at' | 'updated_at'>>;
      };
      quotes: {
        Row: Quote;
        Insert: Omit<Quote, 'id' | 'created_at' | 'updated_at'> & {
          id?: string;
          created_at?: string;
          updated_at?: string;
        };
        Update: Partial<Omit<Quote, 'id' | 'created_at' | 'updated_at'>>;
      };
      workflow_states: {
        Row: WorkflowState;
        Insert: Omit<WorkflowState, 'id' | 'created_at'> & {
          id?: string;
          created_at?: string;
        };
        Update: Partial<Omit<WorkflowState, 'id' | 'created_at'>>;
      };
      agent_executions: {
        Row: AgentExecution;
        Insert: Omit<AgentExecution, 'id' | 'created_at'> & {
          id?: string;
          created_at?: string;
        };
        Update: Partial<Omit<AgentExecution, 'id' | 'created_at'>>;
      };
      users: {
        Row: User;
        Insert: Omit<User, 'id' | 'created_at' | 'updated_at'> & {
          id?: string;
          created_at?: string;
          updated_at?: string;
        };
        Update: Partial<Omit<User, 'id' | 'created_at' | 'updated_at'>>;
      };
      email_history: {
        Row: EmailHistory;
        Insert: Omit<EmailHistory, 'id' | 'created_at' | 'updated_at'> & {
          id?: string;
          created_at?: string;
          updated_at?: string;
        };
        Update: Partial<Omit<EmailHistory, 'id' | 'created_at' | 'updated_at'>>;
      };
      workflow_history: {
        Row: WorkflowHistory;
        Insert: Omit<WorkflowHistory, 'id' | 'created_at'> & {
          id?: string;
          created_at?: string;
        };
        Update: Partial<Omit<WorkflowHistory, 'id' | 'created_at'>>;
      };
      // New tables for 3-party chat system
      operator_profiles: {
        Row: OperatorProfile;
        Insert: Omit<OperatorProfile, 'id' | 'created_at' | 'updated_at'> & {
          id?: string;
          created_at?: string;
          updated_at?: string;
        };
        Update: Partial<Omit<OperatorProfile, 'id' | 'created_at' | 'updated_at'>>;
      };
      conversations: {
        Row: Conversation;
        Insert: Omit<Conversation, 'id' | 'created_at' | 'updated_at'> & {
          id?: string;
          created_at?: string;
          updated_at?: string;
        };
        Update: Partial<Omit<Conversation, 'id' | 'created_at' | 'updated_at'>>;
      };
      conversation_participants: {
        Row: ConversationParticipant;
        Insert: Omit<ConversationParticipant, 'id' | 'created_at' | 'updated_at'> & {
          id?: string;
          created_at?: string;
          updated_at?: string;
        };
        Update: Partial<Omit<ConversationParticipant, 'id' | 'created_at' | 'updated_at'>>;
      };
      messages: {
        Row: Message;
        Insert: Omit<Message, 'id' | 'created_at' | 'updated_at'> & {
          id?: string;
          created_at?: string;
          updated_at?: string;
        };
        Update: Partial<Omit<Message, 'id' | 'created_at' | 'updated_at'>>;
      };
      avinode_webhook_events: {
        Row: AvinodeWebhookEvent;
        Insert: Omit<AvinodeWebhookEvent, 'id' | 'created_at'> & {
          id?: string;
          created_at?: string;
        };
        Update: Partial<Omit<AvinodeWebhookEvent, 'id' | 'created_at'>>;
      };
    };
    Views: {
      pending_webhook_events: {
        Row: AvinodeWebhookEvent;
      };
    };
    Functions: {
      calculate_webhook_retry_time: {
        Args: { retry_count: number };
        Returns: string;
      };
      claim_webhook_event: {
        Args: { event_id: string };
        Returns: boolean;
      };
      complete_webhook_event: {
        Args: {
          event_id: string;
          p_request_id?: string;
          p_quote_id?: string;
          p_conversation_id?: string;
          p_message_id?: string;
          p_parsed_data?: Record<string, any>;
        };
        Returns: void;
      };
      fail_webhook_event: {
        Args: {
          event_id: string;
          p_error_message: string;
          p_error_stack?: string;
        };
        Returns: void;
      };
      get_or_create_request_conversation: {
        Args: {
          p_request_id: string;
          p_iso_agent_id: string;
        };
        Returns: string;
      };
    };
    Enums: {
      request_status: RequestStatus;
      quote_status: QuoteStatus;
      user_role: UserRole;
      margin_type: MarginType;
      execution_status: ExecutionStatus;
      agent_type: AgentType;
      // New enums for 3-party chat
      conversation_type: ConversationType;
      conversation_status: ConversationStatus;
      participant_role: ParticipantRole;
      message_sender_type: MessageSenderType;
      message_content_type: MessageContentType;
      message_status: MessageStatus;
      avinode_event_type: AvinodeEventType;
      webhook_processing_status: WebhookProcessingStatus;
    };
  };
}
=======
// CONVENIENCE TYPE ALIASES
// ============================================================================

import type { Database as DB } from './supabase';

// Enum type aliases
export type RequestStatus = DB['public']['Enums']['request_status'];
export type QuoteStatus = DB['public']['Enums']['quote_status'];
export type UserRole = DB['public']['Enums']['user_role'];
export type MarginType = DB['public']['Enums']['margin_type'];
export type ExecutionStatus = DB['public']['Enums']['execution_status'];
export type AgentType = DB['public']['Enums']['agent_type'];
export type ProposalStatus = DB['public']['Enums']['proposal_status'];
export type SessionStatus = DB['public']['Enums']['session_status'];

// Table Row type aliases
export type User = DB['public']['Tables']['users']['Row'];
export type ClientProfile = DB['public']['Tables']['client_profiles']['Row'];
export type Request = DB['public']['Tables']['requests']['Row'];
export type Quote = DB['public']['Tables']['quotes']['Row'];
export type Proposal = DB['public']['Tables']['proposals']['Row'];
export type WorkflowState = DB['public']['Tables']['workflow_states']['Row'];
export type AgentExecution = DB['public']['Tables']['agent_executions']['Row'];
export type ChatkitSession = DB['public']['Tables']['chatkit_sessions']['Row'];

// Legacy aliases for backward compatibility
export type IsoAgent = User;
>>>>>>> 21a0d52f
<|MERGE_RESOLUTION|>--- conflicted
+++ resolved
@@ -3,310 +3,6 @@
  * Re-export from Supabase generated types
  */
 
-<<<<<<< HEAD
-// ============================================================================
-// ENUMS
-// ============================================================================
-
-export type RequestStatus =
-  | 'draft'
-  | 'pending'
-  | 'analyzing'
-  | 'fetching_client_data'
-  | 'trip_created'           // Avinode trip created, deep link available
-  | 'awaiting_user_action'   // User must open Avinode to search
-  | 'avinode_session_active' // User browsing Avinode marketplace
-  | 'monitoring_for_quotes'  // Waiting for Avinode webhooks
-  | 'searching_flights'
-  | 'awaiting_quotes'
-  | 'analyzing_proposals'
-  | 'generating_email'
-  | 'sending_proposal'
-  | 'completed'
-  | 'failed'
-  | 'cancelled';
-
-export type QuoteStatus =
-  | 'pending'
-  | 'received'
-  | 'analyzed'
-  | 'accepted'
-  | 'rejected'
-  | 'expired';
-
-export type UserRole =
-  | 'iso_agent'
-  | 'admin'
-  | 'operator';
-
-export type MarginType =
-  | 'percentage'
-  | 'fixed';
-
-export type ExecutionStatus =
-  | 'pending'
-  | 'running'
-  | 'completed'
-  | 'failed'
-  | 'timeout';
-
-export type AgentType =
-  | 'orchestrator'
-  | 'client_data'
-  | 'flight_search'
-  | 'proposal_analysis'
-  | 'communication'
-  | 'error_monitor';
-
-// New enums for 3-party chat system
-export type ConversationType =
-  | 'rfp_negotiation'
-  | 'quote_discussion'
-  | 'general_inquiry'
-  | 'booking_confirmation'
-  | 'support';
-
-export type ConversationStatus =
-  | 'active'
-  | 'awaiting_response'
-  | 'resolved'
-  | 'archived';
-
-export type ParticipantRole =
-  | 'iso_agent'
-  | 'ai_assistant'
-  | 'operator'
-  | 'admin'
-  | 'observer';
-
-export type MessageSenderType =
-  | 'iso_agent'
-  | 'ai_assistant'
-  | 'operator'
-  | 'system';
-
-export type MessageContentType =
-  | 'text'
-  | 'quote_shared'
-  | 'quote_updated'
-  | 'quote_accepted'
-  | 'quote_rejected'
-  | 'quote_expired'
-  | 'rfp_created'
-  | 'rfp_updated'
-  | 'proposal_shared'
-  | 'document_attached'
-  | 'booking_confirmed'
-  | 'payment_requested'
-  | 'system_notification'
-  | 'workflow_update'
-  | 'typing_indicator';
-
-export type MessageStatus =
-  | 'sending'
-  | 'sent'
-  | 'delivered'
-  | 'read'
-  | 'failed';
-
-export type AvinodeEventType =
-  | 'rfq_received'
-  | 'rfq_updated'
-  | 'rfq_cancelled'
-  | 'quote_received'
-  | 'quote_updated'
-  | 'quote_accepted'
-  | 'quote_rejected'
-  | 'quote_expired'
-  | 'message_received'
-  | 'booking_confirmed'
-  | 'booking_cancelled'
-  | 'booking_updated'
-  | 'trip_created'
-  | 'trip_updated'
-  | 'trip_cancelled';
-
-export type WebhookProcessingStatus =
-  | 'pending'
-  | 'processing'
-  | 'completed'
-  | 'failed'
-  | 'skipped'
-  | 'dead_letter';
-
-export type OnlineStatus =
-  | 'online'
-  | 'away'
-  | 'busy'
-  | 'offline';
-
-// ============================================================================
-// TABLE TYPES
-// ============================================================================
-
-export interface NotificationPreferences {
-  email_new_quote: boolean;
-  email_message: boolean;
-  push_new_quote: boolean;
-  push_message: boolean;
-  desktop_notifications: boolean;
-}
-
-export interface IsoAgent {
-  id: string;
-  clerk_user_id: string;
-  email: string;
-  full_name: string;
-  role: UserRole;
-  margin_type: MarginType | null;
-  margin_value: number | null;
-  is_active: boolean;
-  metadata: Record<string, any>;
-  // New fields for 3-party chat
-  notification_preferences: NotificationPreferences;
-  last_seen_at: string | null;
-  online_status: OnlineStatus;
-  created_at: string;
-  updated_at: string;
-}
-
-export interface ClientProfile {
-  id: string;
-  iso_agent_id: string;
-  company_name: string;
-  contact_name: string;
-  email: string;
-  phone: string | null;
-  preferences: Record<string, any>;
-  notes: string | null;
-  is_active: boolean;
-  created_at: string;
-  updated_at: string;
-}
-
-export interface Request {
-  id: string;
-  iso_agent_id: string;
-  client_profile_id: string | null;
-  departure_airport: string;
-  arrival_airport: string;
-  departure_date: string;
-  return_date: string | null;
-  passengers: number;
-  aircraft_type: string | null;
-  budget: number | null;
-  special_requirements: string | null;
-  status: RequestStatus;
-  metadata: Record<string, any>;
-  // New Avinode integration fields
-  avinode_rfp_id: string | null;
-  avinode_trip_id: string | null;
-  avinode_deep_link: string | null;
-  primary_conversation_id: string | null;
-  operators_contacted: number;
-  quotes_expected: number;
-  quotes_received: number;
-  avinode_session_started_at: string | null;
-  avinode_session_ended_at: string | null;
-  created_at: string;
-  updated_at: string;
-}
-
-export interface Quote {
-  id: string;
-  request_id: string;
-  operator_id: string;
-  operator_name: string;
-  base_price: number;
-  fuel_surcharge: number;
-  taxes: number;
-  fees: number;
-  total_price: number;
-  aircraft_type: string;
-  aircraft_tail_number: string | null;
-  aircraft_details: Record<string, any>;
-  availability_confirmed: boolean;
-  valid_until: string | null;
-  score: number | null;
-  ranking: number | null;
-  analysis_notes: string | null;
-  status: QuoteStatus;
-  metadata: Record<string, any>;
-  // New Avinode/chat integration fields
-  operator_profile_id: string | null;
-  avinode_quote_id: string | null;
-  conversation_id: string | null;
-  operator_message: string | null;
-  received_at: string | null;
-  responded_at: string | null;
-  expired_at: string | null;
-  price_locked_until: string | null;
-  created_at: string;
-  updated_at: string;
-}
-
-export interface WorkflowState {
-  id: string;
-  request_id: string;
-  current_state: RequestStatus;
-  previous_state: RequestStatus | null;
-  agent_id: string | null;
-  metadata: Record<string, any>;
-  error_message: string | null;
-  retry_count: number;
-  state_entered_at: string;
-  state_duration_ms: number | null;
-  created_at: string;
-}
-
-export interface AgentExecution {
-  id: string;
-  request_id: string | null;
-  agent_type: AgentType;
-  agent_id: string;
-  input_data: Record<string, any> | null;
-  output_data: Record<string, any> | null;
-  execution_time_ms: number | null;
-  status: ExecutionStatus;
-  error_message: string | null;
-  error_stack: string | null;
-  retry_count: number;
-  metadata: Record<string, any>;
-  started_at: string;
-  completed_at: string | null;
-  created_at: string;
-}
-
-export interface User {
-  id: string;
-  clerk_user_id: string;
-  email: string;
-  full_name: string | null;
-  role: UserRole;
-  metadata: Record<string, any>;
-  is_active: boolean;
-  created_at: string;
-  updated_at: string;
-}
-
-export interface EmailHistory {
-  id: string;
-  iso_agent_id: string;
-  request_id: string;
-  client_id: string;
-  to_email: string;
-  cc: string[] | null;
-  bcc: string[] | null;
-  subject: string;
-  body: string;
-  template_id: string | null;
-  attachments: Record<string, any>[] | null;
-  status: string;
-  sent_at: string;
-  created_at: string;
-  updated_at: string;
-}
-=======
 // Re-export all types from generated supabase types
 export type {
   Database,
@@ -316,358 +12,11 @@
   TablesUpdate,
   Enums,
 } from './supabase';
->>>>>>> 21a0d52f
 
 // Export Constants for runtime enum values
 export { Constants } from './supabase';
 
 // ============================================================================
-<<<<<<< HEAD
-// NEW TABLES FOR 3-PARTY CHAT SYSTEM
-// ============================================================================
-
-export interface OperatorProfile {
-  id: string;
-  // Avinode identifiers
-  avinode_operator_id: string;
-  avinode_company_id: string | null;
-  // Profile info
-  company_name: string;
-  contact_name: string | null;
-  contact_email: string | null;
-  contact_phone: string | null;
-  // Business details
-  aoc_number: string | null;           // Air Operator Certificate
-  country_code: string | null;
-  region: string | null;
-  operator_rating: number | null;      // 0-5 scale from Avinode
-  fleet_size: number | null;
-  // Capabilities
-  aircraft_types: string[];            // Array of aircraft types operated
-  certifications: string[];            // ARGUS, Wyvern, IS-BAO, etc.
-  // Communication preferences
-  preferred_contact_method: 'avinode' | 'email' | 'both';
-  notification_preferences: Record<string, any>;
-  // Status
-  is_active: boolean;
-  is_preferred_partner: boolean;
-  // Metadata
-  metadata: Record<string, any>;
-  last_synced_at: string | null;
-  created_at: string;
-  updated_at: string;
-}
-
-export interface Conversation {
-  id: string;
-  request_id: string | null;
-  quote_id: string | null;
-  type: ConversationType;
-  status: ConversationStatus;
-  subject: string | null;
-  avinode_thread_id: string | null;
-  last_message_at: string | null;
-  last_message_by: string | null;
-  message_count: number;
-  unread_count_iso: number;
-  unread_count_operator: number;
-  priority: 'low' | 'normal' | 'high' | 'urgent';
-  is_pinned: boolean;
-  metadata: Record<string, any>;
-  created_at: string;
-  updated_at: string;
-  archived_at: string | null;
-}
-
-export interface ConversationParticipant {
-  id: string;
-  conversation_id: string;
-  iso_agent_id: string | null;
-  operator_profile_id: string | null;
-  role: ParticipantRole;
-  is_active: boolean;
-  can_reply: boolean;
-  can_invite: boolean;
-  last_read_at: string | null;
-  last_read_message_id: string | null;
-  unread_count: number;
-  notification_enabled: boolean;
-  is_typing: boolean;
-  typing_started_at: string | null;
-  joined_at: string;
-  left_at: string | null;
-  metadata: Record<string, any>;
-  created_at: string;
-  updated_at: string;
-}
-
-export interface ReadReceipt {
-  user_id: string;
-  user_type: MessageSenderType;
-  read_at: string;
-}
-
-export interface MessageAttachment {
-  id: string;
-  name: string;
-  type: string;
-  size: number;
-  url: string;
-}
-
-export interface Message {
-  id: string;
-  conversation_id: string;
-  sender_type: MessageSenderType;
-  sender_iso_agent_id: string | null;
-  sender_operator_id: string | null;
-  sender_name: string | null;
-  content_type: MessageContentType;
-  content: string | null;
-  rich_content: Record<string, any> | null;
-  attachments: MessageAttachment[];
-  parent_message_id: string | null;
-  thread_root_id: string | null;
-  reply_count: number;
-  status: MessageStatus;
-  avinode_message_id: string | null;
-  chatkit_message_id: string | null;
-  read_by: ReadReceipt[];
-  reactions: Record<string, Array<{ user_id: string; created_at: string }>>;
-  is_edited: boolean;
-  edited_at: string | null;
-  original_content: string | null;
-  metadata: Record<string, any>;
-  created_at: string;
-  updated_at: string;
-  deleted_at: string | null;
-}
-
-export interface AvinodeWebhookEvent {
-  id: string;
-  event_type: AvinodeEventType;
-  avinode_event_id: string;
-  avinode_timestamp: string | null;
-  request_id: string | null;
-  quote_id: string | null;
-  conversation_id: string | null;
-  operator_profile_id: string | null;
-  message_id: string | null;
-  avinode_rfp_id: string | null;
-  avinode_quote_id: string | null;
-  avinode_trip_id: string | null;
-  avinode_thread_id: string | null;
-  raw_payload: Record<string, any>;
-  parsed_data: Record<string, any> | null;
-  processing_status: WebhookProcessingStatus;
-  processed_at: string | null;
-  processing_duration_ms: number | null;
-  error_message: string | null;
-  error_stack: string | null;
-  retry_count: number;
-  next_retry_at: string | null;
-  max_retries: number;
-  signature_verified: boolean;
-  webhook_secret_version: string | null;
-  source_ip: string | null;
-  user_agent: string | null;
-  headers: Record<string, any>;
-  received_at: string;
-  created_at: string;
-}
-
-// ============================================================================
-// DATABASE SCHEMA TYPE
-// ============================================================================
-
-export interface Database {
-  public: {
-    Tables: {
-      iso_agents: {
-        Row: IsoAgent;
-        Insert: Omit<IsoAgent, 'id' | 'created_at' | 'updated_at'> & {
-          id?: string;
-          created_at?: string;
-          updated_at?: string;
-        };
-        Update: Partial<Omit<IsoAgent, 'id' | 'created_at' | 'updated_at'>>;
-      };
-      client_profiles: {
-        Row: ClientProfile;
-        Insert: Omit<ClientProfile, 'id' | 'created_at' | 'updated_at'> & {
-          id?: string;
-          created_at?: string;
-          updated_at?: string;
-        };
-        Update: Partial<Omit<ClientProfile, 'id' | 'created_at' | 'updated_at'>>;
-      };
-      requests: {
-        Row: Request;
-        Insert: Omit<Request, 'id' | 'created_at' | 'updated_at'> & {
-          id?: string;
-          created_at?: string;
-          updated_at?: string;
-        };
-        Update: Partial<Omit<Request, 'id' | 'created_at' | 'updated_at'>>;
-      };
-      quotes: {
-        Row: Quote;
-        Insert: Omit<Quote, 'id' | 'created_at' | 'updated_at'> & {
-          id?: string;
-          created_at?: string;
-          updated_at?: string;
-        };
-        Update: Partial<Omit<Quote, 'id' | 'created_at' | 'updated_at'>>;
-      };
-      workflow_states: {
-        Row: WorkflowState;
-        Insert: Omit<WorkflowState, 'id' | 'created_at'> & {
-          id?: string;
-          created_at?: string;
-        };
-        Update: Partial<Omit<WorkflowState, 'id' | 'created_at'>>;
-      };
-      agent_executions: {
-        Row: AgentExecution;
-        Insert: Omit<AgentExecution, 'id' | 'created_at'> & {
-          id?: string;
-          created_at?: string;
-        };
-        Update: Partial<Omit<AgentExecution, 'id' | 'created_at'>>;
-      };
-      users: {
-        Row: User;
-        Insert: Omit<User, 'id' | 'created_at' | 'updated_at'> & {
-          id?: string;
-          created_at?: string;
-          updated_at?: string;
-        };
-        Update: Partial<Omit<User, 'id' | 'created_at' | 'updated_at'>>;
-      };
-      email_history: {
-        Row: EmailHistory;
-        Insert: Omit<EmailHistory, 'id' | 'created_at' | 'updated_at'> & {
-          id?: string;
-          created_at?: string;
-          updated_at?: string;
-        };
-        Update: Partial<Omit<EmailHistory, 'id' | 'created_at' | 'updated_at'>>;
-      };
-      workflow_history: {
-        Row: WorkflowHistory;
-        Insert: Omit<WorkflowHistory, 'id' | 'created_at'> & {
-          id?: string;
-          created_at?: string;
-        };
-        Update: Partial<Omit<WorkflowHistory, 'id' | 'created_at'>>;
-      };
-      // New tables for 3-party chat system
-      operator_profiles: {
-        Row: OperatorProfile;
-        Insert: Omit<OperatorProfile, 'id' | 'created_at' | 'updated_at'> & {
-          id?: string;
-          created_at?: string;
-          updated_at?: string;
-        };
-        Update: Partial<Omit<OperatorProfile, 'id' | 'created_at' | 'updated_at'>>;
-      };
-      conversations: {
-        Row: Conversation;
-        Insert: Omit<Conversation, 'id' | 'created_at' | 'updated_at'> & {
-          id?: string;
-          created_at?: string;
-          updated_at?: string;
-        };
-        Update: Partial<Omit<Conversation, 'id' | 'created_at' | 'updated_at'>>;
-      };
-      conversation_participants: {
-        Row: ConversationParticipant;
-        Insert: Omit<ConversationParticipant, 'id' | 'created_at' | 'updated_at'> & {
-          id?: string;
-          created_at?: string;
-          updated_at?: string;
-        };
-        Update: Partial<Omit<ConversationParticipant, 'id' | 'created_at' | 'updated_at'>>;
-      };
-      messages: {
-        Row: Message;
-        Insert: Omit<Message, 'id' | 'created_at' | 'updated_at'> & {
-          id?: string;
-          created_at?: string;
-          updated_at?: string;
-        };
-        Update: Partial<Omit<Message, 'id' | 'created_at' | 'updated_at'>>;
-      };
-      avinode_webhook_events: {
-        Row: AvinodeWebhookEvent;
-        Insert: Omit<AvinodeWebhookEvent, 'id' | 'created_at'> & {
-          id?: string;
-          created_at?: string;
-        };
-        Update: Partial<Omit<AvinodeWebhookEvent, 'id' | 'created_at'>>;
-      };
-    };
-    Views: {
-      pending_webhook_events: {
-        Row: AvinodeWebhookEvent;
-      };
-    };
-    Functions: {
-      calculate_webhook_retry_time: {
-        Args: { retry_count: number };
-        Returns: string;
-      };
-      claim_webhook_event: {
-        Args: { event_id: string };
-        Returns: boolean;
-      };
-      complete_webhook_event: {
-        Args: {
-          event_id: string;
-          p_request_id?: string;
-          p_quote_id?: string;
-          p_conversation_id?: string;
-          p_message_id?: string;
-          p_parsed_data?: Record<string, any>;
-        };
-        Returns: void;
-      };
-      fail_webhook_event: {
-        Args: {
-          event_id: string;
-          p_error_message: string;
-          p_error_stack?: string;
-        };
-        Returns: void;
-      };
-      get_or_create_request_conversation: {
-        Args: {
-          p_request_id: string;
-          p_iso_agent_id: string;
-        };
-        Returns: string;
-      };
-    };
-    Enums: {
-      request_status: RequestStatus;
-      quote_status: QuoteStatus;
-      user_role: UserRole;
-      margin_type: MarginType;
-      execution_status: ExecutionStatus;
-      agent_type: AgentType;
-      // New enums for 3-party chat
-      conversation_type: ConversationType;
-      conversation_status: ConversationStatus;
-      participant_role: ParticipantRole;
-      message_sender_type: MessageSenderType;
-      message_content_type: MessageContentType;
-      message_status: MessageStatus;
-      avinode_event_type: AvinodeEventType;
-      webhook_processing_status: WebhookProcessingStatus;
-    };
-  };
-}
-=======
 // CONVENIENCE TYPE ALIASES
 // ============================================================================
 
@@ -694,5 +43,4 @@
 export type ChatkitSession = DB['public']['Tables']['chatkit_sessions']['Row'];
 
 // Legacy aliases for backward compatibility
-export type IsoAgent = User;
->>>>>>> 21a0d52f
+export type IsoAgent = User;