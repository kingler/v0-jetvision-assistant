--- conflicted
+++ resolved
@@ -23,9 +23,5 @@
     }
   },
   "include": ["next-env.d.ts", "**/*.ts", "**/*.tsx", ".next/types/**/*.ts"],
-<<<<<<< HEAD
-  "exclude": ["node_modules", "__tests__/**/*", "**/*.test.ts", "**/*.spec.ts"]
-=======
   "exclude": ["node_modules", "__tests__/e2e/**"]
->>>>>>> a066130c
 }